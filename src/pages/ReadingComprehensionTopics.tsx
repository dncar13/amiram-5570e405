import React, { useState, useMemo, useEffect } from 'react';
import { useNavigate } from 'react-router-dom';
import { motion, AnimatePresence, Variants, Transition } from 'framer-motion';
import Header from '@/components/Header';
import Footer from '@/components/Footer';
<<<<<<< HEAD
import { BookOpen, ArrowRight, Clock, Target, TrendingUp, Filter, Star, Sparkles, Brain, Zap, Rocket, ChevronLeft, Eye, Award, CircuitBoard, CheckCircle } from 'lucide-react';
import { getFilteredStories, getAvailableStories, Story } from '@/services/storyQuestionsService';
=======
import { BookOpen, ArrowRight, Clock, Target, TrendingUp, Filter, Star, Sparkles, Brain, Zap, Rocket, ChevronLeft, Award, CircuitBoard, CheckCircle } from 'lucide-react';
import { getFilteredStories, getAvailableStories } from '@/services/storyQuestionsService';
>>>>>>> 9f257a27
import { Badge } from '@/components/ui/badge';
import FilterPanel, { FilterOptions } from '@/components/reading-comprehension/FilterPanel';
import { useAuth } from '@/context/AuthContext';
import { isFreeStory } from '@/utils/storyAccess';
import PremiumUpgradeModal from '@/components/ui/PremiumUpgradeModal';

// Strong typing for stories
interface Story {
  id: string;
  title: string;
  description: string;
  difficulty: 'easy' | 'medium' | 'hard' | 'mixed' | string;
  subject?: string;
  questionCount: number;
}

const ReadingComprehensionTopics: React.FC = () => {
  const navigate = useNavigate();
  const { isPremium, isAdmin } = useAuth();
  const [filters, setFilters] = useState<FilterOptions>({
    difficulty: 'all',
    subject: 'all'
  });
  const [isLoading, setIsLoading] = useState(true);
  const [hoveredCard, setHoveredCard] = useState<string | null>(null);
  const [stories, setStories] = useState<Story[]>([]);
  const [allStories, setAllStories] = useState<Story[]>([]);
  const [storiesLoading, setStoriesLoading] = useState(true);
  const [showUpgradeModal, setShowUpgradeModal] = useState(false);

  // Load all stories initially
  useEffect(() => {
    const loadAllStories = async () => {
      setStoriesLoading(true);
      try {
        const allStoriesData = await getAvailableStories();
        setAllStories(allStoriesData);
      } catch (error) {
        console.error('Error loading all stories:', error);
        setAllStories([]);
      } finally {
        setStoriesLoading(false);
      }
    };

    loadAllStories();
  }, []);

  // Load filtered stories when filters change
  useEffect(() => {
    const loadFilteredStories = async () => {
      if (storiesLoading) return; // Wait for initial load
      
      try {
        const filteredStoriesData = await getFilteredStories(filters.difficulty, filters.subject);
        setStories(filteredStoriesData);
      } catch (error) {
        console.error('Error loading filtered stories:', error);
        setStories([]);
      }
    };

    loadFilteredStories();
  }, [filters, storiesLoading]);

  // Update loading state based on stories loading
  React.useEffect(() => {
    if (!storiesLoading) {
      const timer = setTimeout(() => {
        setIsLoading(false);
      }, 800);
      return () => clearTimeout(timer);
    }
  }, [storiesLoading]);

  const handleFiltersChange = (newFilters: FilterOptions) => {
    setFilters(newFilters);
  };

  const handleBackClick = () => {
    if (window.history.length > 1) {
      navigate(-1);
    } else {
      navigate('/simulations-entry');
    }
  };

  // Calculate filtering statistics
  const stats = useMemo(() => {
    const totalStories = allStories.length;
    const filteredStories = stories.length;
    const difficultyBreakdown = {
      easy: allStories.filter(s => s.difficulty === 'easy').length,
      medium: allStories.filter(s => s.difficulty === 'medium').length,
      hard: allStories.filter(s => s.difficulty === 'hard').length,
      mixed: allStories.filter(s => s.difficulty === 'mixed').length,
    };
    
    return {
      total: totalStories,
      filtered: filteredStories,
      percentage: totalStories > 0 ? Math.round((filteredStories / totalStories) * 100) : 0,
      difficulty: difficultyBreakdown
    };
  }, [allStories, stories]);

  const getDifficultyColor = (difficulty: string) => {
    switch (difficulty) {
      case 'easy': return 'bg-gradient-to-r from-emerald-500 to-green-500 text-white shadow-lg shadow-emerald-500/25';
      case 'medium': return 'bg-gradient-to-r from-amber-500 to-orange-500 text-white shadow-lg shadow-amber-500/25';
      case 'hard': return 'bg-gradient-to-r from-red-500 to-rose-500 text-white shadow-lg shadow-red-500/25';
      case 'mixed': return 'bg-gradient-to-r from-purple-500 to-indigo-500 text-white shadow-lg shadow-purple-500/25';
      default: return 'bg-gradient-to-r from-gray-400 to-slate-400 text-white shadow-lg shadow-gray-400/25';
    }
  };

  const getDifficultyText = (difficulty: string) => {
    switch (difficulty) {
      case 'easy': return 'קל';
      case 'medium': return 'בינוני';
      case 'hard': return 'קשה';
      case 'mixed': return 'מעורב';
      default: return 'לא ידוע';
    }
  };

  const getSubjectText = (subject?: string) => {
    const subjectMap: Record<string, string> = {
      technology: 'טכנולוגיה',
      economics: 'כלכלה',
      engineering: 'הנדסה',
      health: 'בריאות',
      society: 'חברה',
      education: 'חינוך',
      environment: 'סביבה',
      history: 'היסטוריה',
      psychology: 'פסיכולוגיה'
    };
    return subject ? subjectMap[subject] || subject : 'כללי';
  };

  const getSubjectColor = (subject?: string) => {
    const colorMap: Record<string, string> = {
      technology: 'bg-gradient-to-r from-blue-500 to-cyan-500 text-white shadow-lg shadow-blue-500/25',
      economics: 'bg-gradient-to-r from-green-500 to-emerald-500 text-white shadow-lg shadow-green-500/25',
      engineering: 'bg-gradient-to-r from-purple-500 to-violet-500 text-white shadow-lg shadow-purple-500/25',
      health: 'bg-gradient-to-r from-red-500 to-pink-500 text-white shadow-lg shadow-red-500/25',
      society: 'bg-gradient-to-r from-orange-500 to-amber-500 text-white shadow-lg shadow-orange-500/25',
      education: 'bg-gradient-to-r from-indigo-500 to-blue-500 text-white shadow-lg shadow-indigo-500/25',
      environment: 'bg-gradient-to-r from-emerald-500 to-teal-500 text-white shadow-lg shadow-emerald-500/25',
      history: 'bg-gradient-to-r from-amber-500 to-yellow-500 text-white shadow-lg shadow-amber-500/25',
      psychology: 'bg-gradient-to-r from-pink-500 to-rose-500 text-white shadow-lg shadow-pink-500/25'
    };
    return subject ? colorMap[subject] || 'bg-gradient-to-r from-gray-400 to-slate-400 text-white shadow-lg shadow-gray-400/25' : 'bg-gradient-to-r from-gray-400 to-slate-400 text-white shadow-lg shadow-gray-400/25';
  };

const handleStorySelect = (storyTitle: string) => {
  const isFree = isFreeStory(storyTitle);
  if (!isPremium && !isAdmin && !isFree) {
    setShowUpgradeModal(true);
    return;
  }
  const encodedTitle = encodeURIComponent(storyTitle);
  navigate(`/simulation/story/${encodedTitle}`);
};

  const containerVariants: Variants = {
    hidden: { opacity: 0 },
    visible: {
      opacity: 1,
      transition: {
        staggerChildren: 0.1,
        delayChildren: 0.2
      }
    }
  };

  const itemVariants: Variants = {
    hidden: { opacity: 0, y: 30, scale: 0.9 },
    visible: {
      opacity: 1,
      y: 0,
      scale: 1,
      transition: {
        type: "spring" as const,
        stiffness: 100,
        damping: 15
      }
    }
  };

  return (
    <>
      <Header />
      <div className="min-h-screen bg-gradient-to-br from-slate-900 via-purple-900 to-slate-900 relative overflow-hidden">
        {/* Animated background elements */}
        <div className="absolute inset-0 overflow-hidden">
          <div className="absolute -top-40 -right-40 w-80 h-80 bg-purple-500 rounded-full opacity-20 animate-pulse"></div>
          <div className="absolute -bottom-40 -left-40 w-96 h-96 bg-blue-500 rounded-full opacity-15 animate-pulse delay-1000"></div>
          <div className="absolute top-1/2 left-1/2 transform -translate-x-1/2 -translate-y-1/2 w-64 h-64 bg-indigo-500 rounded-full opacity-10 animate-pulse delay-500"></div>
        </div>

        {/* Grid pattern overlay */}
        <div className="absolute inset-0 bg-grid-pattern opacity-5"></div>

        <div className="relative z-10 max-w-7xl mx-auto px-4 py-6">
          
          {/* Header */}
          <motion.div
            initial={{ opacity: 0, y: -20 }}
            animate={{ opacity: 1, y: 0 }}
            transition={{ duration: 0.6, ease: "easeOut" }}
            className="mb-8"
          >
            <button
              onClick={() => navigate('/simulations-entry')}
              className="flex items-center text-purple-600 hover:text-purple-700 mb-6 font-medium transition-colors group"
            >
              <ArrowRight className="w-5 h-5 ml-2 transition-transform group-hover:translate-x-1" />
              חזור לדף הכניסה
            </button>            <motion.div 
              className="relative bg-gradient-to-r from-purple-600 via-blue-600 to-cyan-600 rounded-3xl p-4 md:p-8 mb-4 md:mb-8 shadow-2xl overflow-hidden"
              initial={{ scale: 0.95, opacity: 0 }}
              animate={{ scale: 1, opacity: 1 }}
              transition={{ duration: 0.8, ease: "easeOut" }}
            >
              {/* Animated background elements - רק בדסקטופ */}
              <div className="absolute inset-0 hidden md:block">
                <motion.div 
                  className="absolute top-4 right-4 w-32 h-32 bg-white rounded-full opacity-10"
                  animate={{ 
                    scale: [1, 1.2, 1],
                    opacity: [0.1, 0.2, 0.1]
                  }}
                  transition={{ duration: 4, repeat: Infinity, ease: "easeInOut" }}
                />
                <motion.div 
                  className="absolute bottom-4 left-4 w-24 h-24 bg-white rounded-full opacity-15"
                  animate={{ 
                    scale: [1, 1.1, 1],
                    opacity: [0.15, 0.3, 0.15]
                  }}
                  transition={{ duration: 3, repeat: Infinity, ease: "easeInOut", delay: 1 }}
                />
                <motion.div 
                  className="absolute top-1/2 left-1/2 w-16 h-16 bg-white rounded-full opacity-10"
                  animate={{ 
                    rotate: [0, 360],
                    scale: [1, 1.3, 1]
                  }}
                  transition={{ duration: 8, repeat: Infinity, ease: "linear" }}
                />
              </div>
                <div className="relative z-10">
                <div className="flex flex-col lg:flex-row items-center justify-between gap-3 md:gap-6">
                  <div className="flex items-center text-center lg:text-right">
                    <motion.div 
                      className="bg-white bg-opacity-20 rounded-2xl p-2 md:p-4 ml-3 md:ml-6 backdrop-blur-sm border border-white/20"
                      whileHover={{ scale: 1.05, rotate: 5 }}
                      transition={{ type: "spring", stiffness: 300, damping: 10 }}
                    >
                      <motion.div
                        animate={{ rotateY: [0, 180, 360] }}
                        transition={{ duration: 3, repeat: Infinity, ease: "easeInOut" }}
                      >
                        <Brain className="w-6 h-6 md:w-12 md:h-12" />
                      </motion.div>
                    </motion.div>
                    <div>
                      <motion.h1 
                        className="text-2xl md:text-4xl lg:text-6xl font-bold mb-2 md:mb-4 bg-gradient-to-r from-white via-cyan-200 to-blue-200 bg-clip-text text-transparent"
                        initial={{ opacity: 0, y: 20 }}
                        animate={{ opacity: 1, y: 0 }}
                        transition={{ delay: 0.3, duration: 0.8 }}
                      >
                        הבנת הנקרא
                      </motion.h1>
                      <motion.p 
                        className="text-white text-opacity-90 text-sm md:text-xl max-w-md leading-relaxed hidden md:block"
                        initial={{ opacity: 0, y: 20 }}
                        animate={{ opacity: 1, y: 0 }}
                        transition={{ delay: 0.5, duration: 0.8 }}
                      >
                        גלה עולמות של ידע דרך סיפורים מרתקים ושאלות מתקדמות
                      </motion.p>
                    </div>
                  </div>
                  
                  <div className="flex flex-row md:flex-col lg:flex-row gap-2 md:gap-4">
                    <motion.div 
                      className="flex items-center text-white bg-white bg-opacity-20 backdrop-blur-sm rounded-xl px-3 py-2 md:px-6 md:py-4 shadow-2xl border border-white/20"
                      whileHover={{ scale: 1.05, y: -2 }}
                      transition={{ type: "spring", stiffness: 300, damping: 10 }}
                    >
                      <motion.div
                        animate={{ rotate: [0, 360] }}
                        transition={{ duration: 2, repeat: Infinity, ease: "linear" }}
                      >
                        <Target className="w-4 h-4 md:w-6 md:h-6 ml-1 md:ml-2" />
                      </motion.div>
                      <div className="text-right">
                        <motion.div 
                          className="text-xl md:text-3xl font-bold"
                          animate={{ scale: [1, 1.1, 1] }}
                          transition={{ duration: 2, repeat: Infinity, ease: "easeInOut" }}
                        >
                          {stats.filtered}
                        </motion.div>
                        <div className="text-xs md:text-sm opacity-90">סיפורים</div>
                      </div>
                    </motion.div>
                    
                    <motion.div 
                      className="flex items-center text-white bg-white bg-opacity-20 backdrop-blur-sm rounded-xl px-3 py-2 md:px-6 md:py-4 shadow-2xl border border-white/20"
                      whileHover={{ scale: 1.05, y: -2 }}
                      transition={{ type: "spring", stiffness: 300, damping: 10 }}
                    >
                      <motion.div
                        animate={{ y: [0, -5, 0] }}
                        transition={{ duration: 2, repeat: Infinity, ease: "easeInOut" }}
                      >
                        <Rocket className="w-4 h-4 md:w-6 md:h-6 ml-1 md:ml-2" />
                      </motion.div>
                      <div className="text-right">
                        <motion.div 
                          className="text-xl md:text-3xl font-bold"
                          animate={{ scale: [1, 1.1, 1] }}
                          transition={{ duration: 2, repeat: Infinity, ease: "easeInOut", delay: 0.5 }}
                        >
                          {stats.percentage}%
                        </motion.div>
                        <div className="text-xs md:text-sm opacity-90">מהמאגר</div>
                      </div>
                    </motion.div>
                  </div>
                </div>
              </div>
            </motion.div>
          </motion.div>          {/* Filter Panel */}
          <motion.div
            initial={{ opacity: 0, y: 20 }}
            animate={{ opacity: 1, y: 0 }}
            transition={{ delay: 0.4, duration: 0.6 }}
          >
            {isLoading ? (
              <div className="mb-4 md:mb-8 bg-gradient-to-r from-slate-800/80 to-slate-900/80 backdrop-blur-sm rounded-2xl shadow-2xl p-3 md:p-6 animate-pulse border border-slate-600/50">
                <div className="h-4 md:h-6 bg-slate-600 rounded w-1/4 mb-2 md:mb-4"></div>
                <div className="space-y-2 md:space-y-4">
                  <div className="flex gap-1 md:gap-2">
                    {[1, 2, 3, 4].map(i => (
                      <div key={i} className="h-6 md:h-8 bg-slate-600 rounded w-16 md:w-20"></div>
                    ))}
                  </div>
                  <div className="grid grid-cols-3 gap-1 md:gap-2">
                    {[1, 2, 3, 4, 5, 6, 7, 8, 9].map(i => (
                      <div key={i} className="h-12 md:h-16 bg-slate-600 rounded"></div>
                    ))}
                  </div>
                </div>
              </div>
            ) : (
              <div className="mb-4 md:mb-8 bg-gradient-to-r from-slate-800/80 to-slate-900/80 backdrop-blur-sm rounded-2xl shadow-2xl p-3 md:p-6 border border-slate-600/50">
                <FilterPanel 
                  filters={filters}
                  onFiltersChange={handleFiltersChange}
                  availableCount={stories.length}
                />
              </div>
            )}
          </motion.div>

          {/* Stories Grid */}
          <motion.div
            initial={{ opacity: 0, y: 20 }}
            animate={{ opacity: 1, y: 0 }}
            transition={{ delay: 0.6 }}
            variants={containerVariants}
          >
            {isLoading ? (
              <>
                <div className="mb-6 flex items-center justify-between">
                  <div className="h-8 bg-slate-600 rounded w-48 animate-pulse"></div>
                  <div className="h-6 bg-slate-600 rounded w-32 animate-pulse"></div>
                </div>
                
                <div className="grid grid-cols-1 md:grid-cols-2 lg:grid-cols-3 xl:grid-cols-4 gap-6">
                  {[1, 2, 3, 4, 5, 6, 7, 8].map((i) => (
                    <div key={i} className="bg-gradient-to-br from-slate-800 to-slate-700 rounded-2xl shadow-2xl p-6 animate-pulse border border-slate-600">
                      <div className="flex items-start justify-between mb-4">
                        <div className="w-12 h-12 bg-slate-600 rounded-xl"></div>
                        <div className="space-y-2">
                          <div className="w-16 h-6 bg-slate-600 rounded"></div>
                          <div className="w-20 h-6 bg-slate-600 rounded"></div>
                        </div>
                      </div>
                      <div className="space-y-3">
                        <div className="h-6 bg-slate-600 rounded w-3/4"></div>
                        <div className="h-4 bg-slate-600 rounded w-full"></div>
                        <div className="h-4 bg-slate-600 rounded w-5/6"></div>
                        <div className="flex justify-between items-center mt-4">
                          <div className="h-4 bg-slate-600 rounded w-20"></div>
                          <div className="h-8 bg-slate-600 rounded w-16"></div>
                        </div>
                      </div>
                    </div>
                  ))}
                </div>
              </>
            ) : (
              <>
                <AnimatePresence>
                  {stories.length > 0 && (
                    <motion.div 
                      className="mb-6 flex items-center justify-between"
                      initial={{ opacity: 0, x: -20 }}
                      animate={{ opacity: 1, x: 0 }}
                      transition={{ delay: 0.7 }}
                    >
                      <div className="flex items-center gap-4">
                        <Badge className="bg-gradient-to-r from-purple-600 to-blue-600 text-white px-4 py-2 text-sm font-medium shadow-lg">
                          <CircuitBoard className="w-4 h-4 ml-1" />
                          {stats.filtered} מתוך {stats.total} סיפורים
                        </Badge>
                        {(filters.difficulty !== 'all' || filters.subject !== 'all') && (
                          <Badge className="bg-gradient-to-r from-cyan-500 to-blue-500 text-white shadow-lg">
                            <Zap className="w-4 h-4 ml-1" />
                            סינון פעיל
                          </Badge>
                        )}
                      </div>
                      
                      {stats.filtered > 0 && (
                        <motion.div 
                          className="flex items-center text-sm text-cyan-300 bg-slate-800/50 backdrop-blur-sm rounded-full px-4 py-2 border border-cyan-500/20"
                          animate={{ opacity: [0.7, 1, 0.7] }}
                          transition={{ duration: 2, repeat: Infinity }}
                        >
                          <Award className="w-4 h-4 ml-1 text-yellow-400" />
                          <span>מומלץ להתחיל מרמה קלה</span>
                        </motion.div>
                      )}
                    </motion.div>
                  )}
                </AnimatePresence>

                <motion.div 
                  className="grid grid-cols-1 md:grid-cols-2 lg:grid-cols-3 xl:grid-cols-4 gap-6"
                  variants={containerVariants}
                  initial="hidden"
                  animate="visible"
                >
                  {stories.map((story, index) => (
                    <motion.div
                      key={story.id}
                      variants={itemVariants}
                      className={`group relative bg-gradient-to-br from-slate-800/80 to-slate-900/80 backdrop-blur-sm rounded-2xl shadow-2xl hover:shadow-cyan-500/20 transition-all duration-500 cursor-pointer border border-slate-700/50 hover:border-cyan-500/50 h-full flex flex-col overflow-hidden ${(!isPremium && !isAdmin && !isFreeStory(story.title)) ? 'ring-2 ring-purple-400/40' : ''}`}
                      onClick={() => handleStorySelect(story.title)}
                      onMouseEnter={() => setHoveredCard(story.id)}
                      onMouseLeave={() => setHoveredCard(null)}
                      whileHover={{ 
                        scale: 1.02, 
                        y: -8,
                        transition: { type: "spring", stiffness: 300, damping: 20 }
                      }}
                      whileTap={{ scale: 0.98 }}
                    >
                      {/* Animated border gradient */}
                      <div className="absolute inset-0 bg-gradient-to-r from-purple-600 via-blue-600 to-cyan-600 rounded-2xl opacity-0 group-hover:opacity-100 transition-opacity duration-500 -z-10 blur-sm"></div>
                      
                      {/* Glow effect */}
                      <motion.div
                        className="absolute inset-0 bg-gradient-to-r from-cyan-500/20 to-purple-500/20 rounded-2xl opacity-0 group-hover:opacity-100 transition-opacity duration-500"
                        animate={hoveredCard === story.id ? {
                          opacity: [0, 0.3, 0],
                        } : {}}
                        transition={{ duration: 2, repeat: Infinity }}
                      />

                      <div className="relative z-10 p-6 flex flex-col h-full">
                        {/* Top badges row (removed Eye icon) */}
                        <div className="flex items-start justify-start mb-4">
                          <div className="flex flex-col gap-2">
                            <Badge className={`${getDifficultyColor(story.difficulty)} font-medium transform transition-transform group-hover:scale-105`}>
                              {getDifficultyText(story.difficulty)}
                            </Badge>
                            {story.subject && (
                              <Badge className={`${getSubjectColor(story.subject)} font-medium transform transition-transform group-hover:scale-105`}>
                                {getSubjectText(story.subject)}
                              </Badge>
                            )}
                            {(!isPremium && !isAdmin) && (
                              <Badge className={`${isFreeStory(story.title) ? 'bg-gradient-to-r from-emerald-500 to-green-500 text-white shadow-lg shadow-emerald-500/25' : 'bg-gradient-to-r from-purple-600 to-cyan-600 text-white shadow-lg shadow-purple-600/25'} font-medium transform transition-transform group-hover:scale-105 flex items-center`}>
                                {isFreeStory(story.title) ? 'חינם' : (<><Star className="w-3 h-3 ml-1" /> פרימיום</>)}
                              </Badge>
                            )}
                          </div>
                        </div>

                        <h3 dir="ltr" className="text-left text-xl font-bold text-white mb-3 line-clamp-2 group-hover:text-cyan-300 transition-colors duration-300 min-h-[3.5rem]">
                          {story.title}
                        </h3>
                        
<<<<<<< HEAD
                        <p className="text-slate-300 text-sm mb-4 line-clamp-3 leading-relaxed flex-grow min-h-[4.5rem] group-hover:text-slate-200 transition-colors duration-300">
                          {story.description as string || 'תיאור לא זמין'}
=======
                        <p dir="ltr" className="text-left text-slate-300 text-sm mb-4 line-clamp-3 leading-relaxed flex-grow min-h-[4.5rem] group-hover:text-slate-200 transition-colors duration-300">
                          {story.description}
>>>>>>> 9f257a27
                        </p>
                        {(!isPremium && !isAdmin && !isFreeStory(story.title)) && (
                          <div className="mt-2 space-y-1">
                            <div className="flex items-center text-cyan-300 text-xs"><CheckCircle className="w-3 h-3 ml-1" /> גישה לכל התרגולים</div>
                            <div className="flex items-center text-cyan-300 text-xs"><CheckCircle className="w-3 h-3 ml-1" /> מעקב התקדמות אישי</div>
                            <div className="flex items-center text-cyan-300 text-xs"><CheckCircle className="w-3 h-3 ml-1" /> תמיכה מקצועית</div>
                          </div>
                        )}
                         
                        <div className="flex items-center justify-between mt-auto">
                          <div className="flex items-center text-slate-400 text-sm group-hover:text-cyan-300 transition-colors duration-300">
                            <Clock className="w-4 h-4 ml-1" />
                            <span>{story.questionCount} שאלות</span>
                          </div>
                          
                          <motion.button 
                            onClick={(e) => {
                              e.stopPropagation();
                              const locked = !isPremium && !isAdmin && !isFreeStory(story.title);
                              if (locked) {
                                setShowUpgradeModal(true);
                              } else {
                                handleStorySelect(story.title);
                              }
                            }}
                            className={`relative bg-gradient-to-r from-purple-600 to-cyan-600 text-white px-6 py-2 rounded-xl text-sm font-bold transition-all duration-300 flex items-center shadow-lg hover:shadow-cyan-500/25 overflow-hidden group/btn`}
                            whileHover={{ scale: 1.05 }}
                            whileTap={{ scale: 0.95 }}
                          >
                            {(!isPremium && !isAdmin && !isFreeStory(story.title)) ? null : (
                              <motion.div
                                className="absolute inset-0 bg-gradient-to-r from-cyan-600 to-purple-600 opacity-0 group-hover/btn:opacity-100 transition-opacity duration-300"
                              />
                            )}
                            <span className="relative z-10">{(!isPremium && !isAdmin && !isFreeStory(story.title)) ? 'שדרג לפרימיום' : 'התחל'}</span>
                            {(!isPremium && !isAdmin && !isFreeStory(story.title)) ? null : (
                              <motion.div
                                className="relative z-10"
                                animate={{ x: [0, 3, 0] }}
                                transition={{ duration: 1.5, repeat: Infinity, ease: "easeInOut" }}
                              >
                                <ArrowRight className="w-4 h-4 ml-1" />
                              </motion.div>
                            )}
                          </motion.button>
                          {(!isPremium && !isAdmin && !isFreeStory(story.title)) && (
                            <div className="mt-2 text-[11px] text-slate-400">נדרש מנוי פרימיום כדי להמשיך</div>
                          )}

                        </div>
                      </div>
                    </motion.div>
                  ))}
                </motion.div>
              </>
            )}
          </motion.div>

          {/* Empty State - No Stories Found */}
          {!isLoading && stories.length === 0 && (filters.difficulty !== 'all' || filters.subject !== 'all') && (
            <motion.div
              initial={{ opacity: 0, scale: 0.9 }}
              animate={{ opacity: 1, scale: 1 }}
              transition={{ delay: 0.3, type: "spring", stiffness: 100 }}
              className="text-center py-16"
            >
              <div className="bg-gradient-to-br from-slate-800/80 to-slate-900/80 backdrop-blur-sm rounded-3xl shadow-2xl p-12 max-w-md mx-auto border border-slate-700/50">
                <motion.div 
                  className="bg-gradient-to-br from-slate-700 to-slate-600 rounded-full w-20 h-20 flex items-center justify-center mx-auto mb-6"
                  animate={{ rotate: [0, 360] }}
                  transition={{ duration: 8, repeat: Infinity, ease: "linear" }}
                >
                  <BookOpen className="w-10 h-10 text-slate-300" />
                </motion.div>
                <h3 className="text-2xl font-bold text-white mb-4">
                  לא נמצאו סיפורים
                </h3>
                <p className="text-slate-300 mb-6 leading-relaxed">
                  לא נמצאו סיפורים התואמים לסינון שבחרת. נסה לשנות את האפשרויות או לאפס את הסינון.
                </p>
                <div className="space-y-2 text-sm text-slate-400">
                  <div className="flex items-center justify-center">
                    <span className="bg-slate-700 px-3 py-1 rounded-full">
                      סה"כ סיפורים זמינים: {stats.total}
                    </span>
                  </div>
                </div>
              </div>
            </motion.div>
          )}

          {/* Empty State - No Stories Available */}
          {stories.length === 0 && filters.difficulty === 'all' && filters.subject === 'all' && (
            <motion.div
              initial={{ opacity: 0, scale: 0.9 }}
              animate={{ opacity: 1, scale: 1 }}
              transition={{ delay: 0.3, type: "spring", stiffness: 100 }}
              className="text-center py-16"
            >
              <div className="bg-gradient-to-br from-slate-800/80 to-slate-900/80 backdrop-blur-sm rounded-3xl shadow-2xl p-12 max-w-md mx-auto border border-slate-700/50">
                <motion.div 
                  className="bg-gradient-to-br from-orange-500 to-red-500 rounded-full w-20 h-20 flex items-center justify-center mx-auto mb-6"
                  animate={{ 
                    scale: [1, 1.1, 1],
                    rotate: [0, 10, -10, 0]
                  }}
                  transition={{ duration: 3, repeat: Infinity, ease: "easeInOut" }}
                >
                  <BookOpen className="w-10 h-10 text-white" />
                </motion.div>
                <h3 className="text-2xl font-bold text-white mb-4">
                  אין סיפורים זמינים
                </h3>
                <p className="text-slate-300 leading-relaxed">
                  כרגע אין סיפורים זמינים להבנת הנקרא. נא לנסות שוב מאוחר יותר.
                </p>
              </div>
            </motion.div>
          )}
        </div>
      </div>
      <PremiumUpgradeModal isOpen={showUpgradeModal} onClose={() => setShowUpgradeModal(false)} setTitle="גישה לסיפור פרימיום" />
      <Footer />
    </>

  );
};

export default ReadingComprehensionTopics;<|MERGE_RESOLUTION|>--- conflicted
+++ resolved
@@ -3,13 +3,8 @@
 import { motion, AnimatePresence, Variants, Transition } from 'framer-motion';
 import Header from '@/components/Header';
 import Footer from '@/components/Footer';
-<<<<<<< HEAD
 import { BookOpen, ArrowRight, Clock, Target, TrendingUp, Filter, Star, Sparkles, Brain, Zap, Rocket, ChevronLeft, Eye, Award, CircuitBoard, CheckCircle } from 'lucide-react';
 import { getFilteredStories, getAvailableStories, Story } from '@/services/storyQuestionsService';
-=======
-import { BookOpen, ArrowRight, Clock, Target, TrendingUp, Filter, Star, Sparkles, Brain, Zap, Rocket, ChevronLeft, Award, CircuitBoard, CheckCircle } from 'lucide-react';
-import { getFilteredStories, getAvailableStories } from '@/services/storyQuestionsService';
->>>>>>> 9f257a27
 import { Badge } from '@/components/ui/badge';
 import FilterPanel, { FilterOptions } from '@/components/reading-comprehension/FilterPanel';
 import { useAuth } from '@/context/AuthContext';
@@ -512,13 +507,8 @@
                           {story.title}
                         </h3>
                         
-<<<<<<< HEAD
                         <p className="text-slate-300 text-sm mb-4 line-clamp-3 leading-relaxed flex-grow min-h-[4.5rem] group-hover:text-slate-200 transition-colors duration-300">
                           {story.description as string || 'תיאור לא זמין'}
-=======
-                        <p dir="ltr" className="text-left text-slate-300 text-sm mb-4 line-clamp-3 leading-relaxed flex-grow min-h-[4.5rem] group-hover:text-slate-200 transition-colors duration-300">
-                          {story.description}
->>>>>>> 9f257a27
                         </p>
                         {(!isPremium && !isAdmin && !isFreeStory(story.title)) && (
                           <div className="mt-2 space-y-1">
