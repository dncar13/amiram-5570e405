--- conflicted
+++ resolved
@@ -169,38 +169,14 @@
             animate={{ opacity: 1, y: 0 }}
             transition={{ duration: 0.6, ease: "easeOut" }}
             className="mb-8"
-<<<<<<< HEAD
-          >            <button
-              onClick={() => {
-                // Try to go back in history, but fallback to simulations entry if no history
-                if (window.history.length > 1) {
-                  navigate(-1);
-                } else {
-                  navigate('/simulations-entry');
-                }
-              }}
+          >
+            <button
+              onClick={() => navigate('/simulations-entry')}
               className="flex items-center text-purple-600 hover:text-purple-700 mb-6 font-medium transition-colors group"
             >
               <ArrowRight className="w-5 h-5 ml-2 transition-transform group-hover:translate-x-1" />
-              חזור לדף הקודם
+              חזור לדף הכניסה
             </button>
-=======
-          >
-            <motion.button
-              onClick={handleBackClick}
-              className="group flex items-center text-cyan-400 hover:text-cyan-300 mb-6 font-medium transition-all duration-300 hover:scale-105"
-              whileHover={{ x: -5 }}
-              whileTap={{ scale: 0.95 }}
-            >
-              <motion.div
-                animate={{ x: [0, -3, 0] }}
-                transition={{ duration: 2, repeat: Infinity, ease: "easeInOut" }}
-              >
-                <ChevronLeft className="w-5 h-5 ml-2" />
-              </motion.div>
-              חזור לדף הכניסה
-            </motion.button>
->>>>>>> 02b5771b
 
             <motion.div 
               className="relative bg-gradient-to-r from-purple-600 via-blue-600 to-cyan-600 rounded-3xl p-8 mb-8 shadow-2xl overflow-hidden"
