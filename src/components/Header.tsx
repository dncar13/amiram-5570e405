import React, { useState, useCallback, useMemo } from "react";
import { Link, useNavigate } from "react-router-dom";
import { Button } from "@/components/ui/button";
import { Menu, X, LogOut, Settings, BookOpen, GraduationCap, Archive, TrendingUp, BookmarkCheck, Brain } from "lucide-react";
import { useAuth } from "@/context/AuthContext";
import {
  DropdownMenu,
  DropdownMenuContent,
  DropdownMenuItem,
  DropdownMenuSeparator,
  DropdownMenuTrigger,
} from "@/components/ui/dropdown-menu";
import UserAvatar from "@/components/UserAvatar";
import { getMobileOptimizedConfig } from "@/utils/mobile-performance";

const Header = React.memo(() => {
  const [isMenuOpen, setIsMenuOpen] = useState(false);
  const { session, currentUser, logout, isLoading } = useAuth();
  const navigate = useNavigate();
  const mobileConfig = getMobileOptimizedConfig();

  // Use session for real-time updates
  const user = session?.user || currentUser;
  const isAuthenticated = !!user;

  // Mobile-optimized callbacks with useCallback to prevent re-renders
  const handleLogout = useCallback(async (e?: React.MouseEvent) => {
    if (e) {
      e.preventDefault();
      e.stopPropagation();
    }
    
    try {
      if (mobileConfig.enableDebugLogging) {
        console.log("🚪 Header: Initiating logout...");
      }
      await logout();
      // Don't force navigation - let AuthContext handle it
    } catch (error) {
      console.error("❌ Header: Error logging out:", error);
    }
  }, [logout, mobileConfig.enableDebugLogging]);

  const toggleMenu = useCallback(() => {
    setIsMenuOpen(prev => !prev);
  }, []);

  const handleUserMenuClick = useCallback((e: React.MouseEvent) => {
    e.preventDefault();
    e.stopPropagation();
  }, []);
  
  const handleMenuItemClick = useCallback((path: string) => {
    setIsMenuOpen(false);
    navigate(path);
  }, [navigate]);

  // Mobile-optimized debug logging
  if (isLoading && mobileConfig.enableDebugLogging) {
    console.log("⏳ Header: Still loading auth state...");
  }

  // Memoized user data to prevent unnecessary re-renders
  const userDisplayName = useMemo(() => {
    if (!user) return "משתמש";
    
    const metadata = user.user_metadata;
    return (
      metadata?.full_name ||
      metadata?.name ||
      user.email?.split('@')[0] ||
      "משתמש"
    );
  }, [user]);
  
  const userPhotoURL = useMemo(() => 
    user?.user_metadata?.avatar_url || user?.user_metadata?.picture,
    [user]
  );

  return (
    <header 
      className="bg-gradient-to-r from-slate-900 via-slate-800 to-slate-900 shadow-2xl border-b border-slate-700/50 backdrop-blur-sm sticky top-0 z-50"
      data-testid="header"
    >
      <div className="container mx-auto px-4 py-4">
        <div className="flex justify-between items-center">
          {/* Logo */}
          <Link to="/" className="flex items-center space-x-3 group">
            <div className="bg-gradient-to-br from-blue-600 to-blue-700 p-3 rounded-xl shadow-lg border border-blue-500/50 group-hover:shadow-blue-500/30 transition-all duration-300">
              <GraduationCap className="h-8 w-8 text-white" />
            </div>
            <div className="text-right">
              <h1 className="text-2xl font-bold text-slate-100 group-hover:text-blue-300 transition-colors duration-300">
                Amiram Academy
              </h1>
              <p className="text-sm text-slate-400 font-medium">
                Your Path to Success
              </p>
            </div>
          </Link>

          {/* Desktop Navigation */}
          <nav className="hidden md:flex items-center space-x-6" data-testid="desktop-nav">
            <Link 
              to="/" 
              className="text-slate-300 hover:text-blue-400 font-medium transition-colors duration-300 px-3 py-2 rounded-lg hover:bg-slate-800/50"
            >
              בית
            </Link>
            <Link 
              to="/simulations-entry" 
              className="text-slate-300 hover:text-blue-400 font-medium transition-colors duration-300 px-3 py-2 rounded-lg hover:bg-slate-800/50"
            >
              סימולציות
            </Link>
            <Link 
              to="/adaptive-simulation" 
              className="text-slate-300 hover:text-blue-400 font-medium transition-colors duration-300 px-3 py-2 rounded-lg hover:bg-slate-800/50 flex items-center gap-1"
            >
              <Brain className="h-4 w-4" />
              סימולציה חכמה
            </Link>
            <Link 
              to="/reading-comprehension" 
              className="text-slate-300 hover:text-blue-400 font-medium transition-colors duration-300 px-3 py-2 rounded-lg hover:bg-slate-800/50"
            >
              הבנת הנקרא
            </Link>
            <Link 
              to="/about" 
              className="text-slate-300 hover:text-blue-400 font-medium transition-colors duration-300 px-3 py-2 rounded-lg hover:bg-slate-800/50"
            >
              אודות
            </Link>
          </nav>

          {/* User Menu / Login */}
          <div className="hidden md:flex items-center space-x-4">
            {isLoading ? (
              <div className="text-slate-400 px-4 py-2">טוען...</div>
            ) : isAuthenticated ? (
              <DropdownMenu>
                <DropdownMenuTrigger asChild>
                  <Button 
                    variant="ghost" 
                    className="bg-slate-800/60 border border-slate-600/50 text-slate-300 hover:bg-slate-700/60 hover:text-slate-100 rounded-xl shadow-lg transition-all duration-300 flex items-center space-x-2 space-x-reverse"
                    onClick={handleUserMenuClick}
                  >
                    <UserAvatar user={user} size="sm" />
                    <span className="mr-2">{userDisplayName}</span>
                  </Button>
                </DropdownMenuTrigger>
                <DropdownMenuContent 
                  className="bg-gradient-to-br from-slate-800 to-slate-900 border border-slate-700/50 shadow-2xl rounded-xl backdrop-blur-sm w-56"
                  align="end"
                >
                  <DropdownMenuItem 
                    className="text-slate-300 hover:text-slate-100 hover:bg-slate-700/50 rounded-lg transition-colors duration-300 cursor-pointer"
                    onClick={(e) => {
                      e.preventDefault();
                      e.stopPropagation();
                      navigate("/account");
                    }}
                  >
                    <Archive className="ml-2 h-4 w-4" />
                    החשבון שלי
                  </DropdownMenuItem>
                  <DropdownMenuItem 
                    className="text-slate-300 hover:text-slate-100 hover:bg-slate-700/50 rounded-lg transition-colors duration-300 cursor-pointer"
                    onClick={(e) => {
                      e.preventDefault();
                      e.stopPropagation();
                      navigate("/progress-stats");
                    }}
                  >
                    <TrendingUp className="ml-2 h-4 w-4" />
                    התקדמות
                  </DropdownMenuItem>
                  <DropdownMenuItem 
                    className="text-slate-300 hover:text-slate-100 hover:bg-slate-700/50 rounded-lg transition-colors duration-300 cursor-pointer"
                    onClick={(e) => {
                      e.preventDefault();
                      e.stopPropagation();
                      navigate("/account?tab=saved");
                    }}
                  >
                    <BookmarkCheck className="ml-2 h-4 w-4" />
                    שאילות שמורות
                  </DropdownMenuItem>
                  <DropdownMenuSeparator className="bg-slate-700/50" />
                  <DropdownMenuItem 
                    className="text-slate-300 hover:text-slate-100 hover:bg-slate-700/50 rounded-lg transition-colors duration-300 cursor-pointer"
                    onClick={(e) => {
                      e.preventDefault();
                      e.stopPropagation();
                      navigate("/account");
                    }}
                  >
                    <Settings className="ml-2 h-4 w-4" />
                    הגדרות
                  </DropdownMenuItem>
                  <DropdownMenuSeparator className="bg-slate-700/50" />
                  <DropdownMenuItem 
                    className="text-red-400 hover:text-red-300 hover:bg-red-900/30 rounded-lg transition-colors duration-300 cursor-pointer"
                    onClick={handleLogout}
                  >
                    <LogOut className="ml-2 h-4 w-4" />
                    התנתקות
                  </DropdownMenuItem>
                </DropdownMenuContent>
              </DropdownMenu>
            ) : (
              <Button 
                asChild
                className="bg-gradient-to-r from-blue-600 to-blue-700 hover:from-blue-700 hover:to-blue-800 text-white font-semibold px-6 py-2 rounded-xl shadow-lg border border-blue-500/50 transition-all duration-300 hover:shadow-blue-500/30"
              >
                <Link to="/login">התחבר</Link>
              </Button>
            )}
          </div>

          {/* Mobile Menu Button */}
          <Button
            variant="ghost"
            className="md:hidden bg-slate-800/60 border border-slate-600/50 text-slate-300 hover:bg-slate-700/60 hover:text-slate-100 rounded-xl transition-all duration-300 min-h-[44px] min-w-[44px] h-11 w-11"
            onClick={toggleMenu}
            data-testid="mobile-menu-button"
            aria-label={isMenuOpen ? "סגור תפריט" : "פתח תפריט"}
          >
            {isMenuOpen ? <X className="h-6 w-6" /> : <Menu className="h-6 w-6" />}
          </Button>
        </div>

        {/* Mobile Navigation */}
        {isMenuOpen && (
          <nav className="md:hidden mt-4 py-4 border-t border-slate-700/50 bg-slate-800/30 rounded-xl backdrop-blur-sm" data-testid="mobile-menu">
            <div className="flex flex-col space-y-2">
              <Link 
                to="/" 
                className="text-slate-300 hover:text-blue-400 font-medium py-3 px-4 rounded-lg hover:bg-slate-700/50 transition-all duration-300"
                onClick={() => setIsMenuOpen(false)}
              >
                בית
              </Link>
              <Link 
                to="/simulations-entry" 
                className="text-slate-300 hover:text-blue-400 font-medium py-3 px-4 rounded-lg hover:bg-slate-700/50 transition-all duration-300"
                onClick={() => setIsMenuOpen(false)}
              >
                סימולציות
              </Link>
              <Link 
                to="/adaptive-simulation" 
<<<<<<< HEAD
                className="text-slate-300 hover:text-blue-400 font-medium py-3 px-4 rounded-lg hover:bg-slate-700/50 transition-all duration-300 flex items-center"
                onClick={() => setIsMenuOpen(false)}
              >
                <Brain className="h-4 w-4 ml-2" />
=======
                className="text-slate-300 hover:text-blue-400 font-medium py-3 px-4 rounded-lg hover:bg-slate-700/50 transition-all duration-300 flex items-center gap-2"
                onClick={() => setIsMenuOpen(false)}
              >
                <Brain className="h-4 w-4" />
>>>>>>> 86f332a8
                סימולציה חכמה
              </Link>
              <Link 
                to="/reading-comprehension" 
                className="text-slate-300 hover:text-blue-400 font-medium py-3 px-4 rounded-lg hover:bg-slate-700/50 transition-all duration-300"
                onClick={() => setIsMenuOpen(false)}
              >
                הבנת הנקרא
              </Link>
              <Link 
                to="/about" 
                className="text-slate-300 hover:text-blue-400 font-medium py-3 px-4 rounded-lg hover:bg-slate-700/50 transition-all duration-300"
                onClick={() => setIsMenuOpen(false)}
              >
                אודות
              </Link>
              
              {/* Mobile User Menu */}
              <div className="border-t border-slate-700/50 pt-4 mt-4">
                {isLoading ? (
                  <div className="text-slate-400 px-4">טוען...</div>
                ) : isAuthenticated ? (
                  <>
                    <div className="flex items-center px-4 py-2 text-slate-300 space-x-3 space-x-reverse">
                      <UserAvatar user={user} size="sm" />
                      <span>{userDisplayName}</span>
                    </div>
                    <Link 
                      to="/account" 
                      className="text-slate-300 hover:text-blue-400 font-medium py-3 px-4 rounded-lg hover:bg-slate-700/50 transition-all duration-300 flex items-center"
                      onClick={() => setIsMenuOpen(false)}
                    >
                      <Archive className="h-4 w-4 ml-2" />
                      החשבון שלי
                    </Link>
                    <Link 
                      to="/progress-stats" 
                      className="text-slate-300 hover:text-blue-400 font-medium py-3 px-4 rounded-lg hover:bg-slate-700/50 transition-all duration-300 flex items-center"
                      onClick={() => setIsMenuOpen(false)}
                    >
                      <TrendingUp className="h-4 w-4 ml-2" />
                      התקדמות
                    </Link>
                    <Link 
                      to="/account?tab=saved" 
                      className="text-slate-300 hover:text-blue-400 font-medium py-3 px-4 rounded-lg hover:bg-slate-700/50 transition-all duration-300 flex items-center"
                      onClick={() => setIsMenuOpen(false)}
                    >
                      <BookmarkCheck className="h-4 w-4 ml-2" />
                      שאילות שמורות
                    </Link>
                    <Link 
                      to="/account" 
                      className="text-slate-300 hover:text-blue-400 font-medium py-3 px-4 rounded-lg hover:bg-slate-700/50 transition-all duration-300 flex items-center"
                      onClick={() => setIsMenuOpen(false)}
                    >
                      <Settings className="h-4 w-4 ml-2" />
                      הגדרות
                    </Link>
                    <button 
                      onClick={(e) => {
                        handleLogout(e);
                        setIsMenuOpen(false);
                      }}
                      className="w-full text-right text-red-400 hover:text-red-300 font-medium py-3 px-4 rounded-lg hover:bg-red-900/30 transition-all duration-300 flex items-center"
                    >
                      <LogOut className="h-4 w-4 ml-2" />
                      התנתקות
                    </button>
                  </>
                ) : (
                  <Link 
                    to="/login" 
                    className="block text-center bg-gradient-to-r from-blue-600 to-blue-700 hover:from-blue-700 hover:to-blue-800 text-white font-semibold py-3 px-4 rounded-xl shadow-lg border border-blue-500/50 transition-all duration-300 mx-4"
                    onClick={() => setIsMenuOpen(false)}
                  >
                    התחבר
                  </Link>
                )}
              </div>
            </div>
          </nav>
        )}
      </div>
    </header>
  );
});

Header.displayName = 'Header';

export default Header;<|MERGE_RESOLUTION|>--- conflicted
+++ resolved
@@ -252,17 +252,10 @@
               </Link>
               <Link 
                 to="/adaptive-simulation" 
-<<<<<<< HEAD
-                className="text-slate-300 hover:text-blue-400 font-medium py-3 px-4 rounded-lg hover:bg-slate-700/50 transition-all duration-300 flex items-center"
-                onClick={() => setIsMenuOpen(false)}
-              >
-                <Brain className="h-4 w-4 ml-2" />
-=======
                 className="text-slate-300 hover:text-blue-400 font-medium py-3 px-4 rounded-lg hover:bg-slate-700/50 transition-all duration-300 flex items-center gap-2"
                 onClick={() => setIsMenuOpen(false)}
               >
                 <Brain className="h-4 w-4" />
->>>>>>> 86f332a8
                 סימולציה חכמה
               </Link>
               <Link 
